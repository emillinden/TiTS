--- conflicted
+++ resolved
@@ -91,25 +91,4 @@
 
 **Warning!** You will have to enter api credentials again.
 
-<<<<<<< HEAD
-## Todos
-
-- [ ] Sync issues from Jira as Tempo projects (or tags) for easier issue logging
-- [ ] Prompt user for correction if issue key doesn't exist in Jira
-- [ ] Try to get issue key from Toggl project name and tag (in that order) if not found in description
-- [ ] Command for deleting entries from Tempo by day
-- [ ] Handle failing API keys
-- [ ] Error handling if post to tempo fails
-- [ ] `setup` command for guiding user through setting up config values
-- [x] Set account to project default on worklogs
-- [x] Check if issue keys exists in Jira before starting sync
-- [x] Black/whitelist of project keys to skip rounding
-- [x] Replace autoRoundAt config with autoRoundUpAt and autoRoundDownAt
-- [x] Replace temp _any_ types
-- [x] Custom rounding intervals
-- [x] Automatic rounding option by threshold
-- [x] Better config file handling
-- [x] Prompt user to stop Toggl Timer if one is currently running.
-=======
-Hope you'll save some time!
->>>>>>> ba3e7eea
+Hope you'll save some time!